--- conflicted
+++ resolved
@@ -233,45 +233,26 @@
       "to": "SYNTHESIS_DONE"
     },
     {
-<<<<<<< HEAD
-      "ts": 1756514345.9448535,
-=======
       "ts": 1756521183.0208642,
->>>>>>> 554df843
-      "from": "SYNTHESIS_DONE",
-      "to": "BACKLOG_READY"
-    },
-    {
-<<<<<<< HEAD
-      "ts": 1756514345.9771318,
-=======
+      "from": "SYNTHESIS_DONE",
+      "to": "BACKLOG_READY"
+    },
+    {
       "ts": 1756521183.0549128,
->>>>>>> 554df843
-      "from": "BACKLOG_READY",
-      "to": "PLANNING_DONE"
-    },
-    {
-<<<<<<< HEAD
-      "ts": 1756514346.0043263,
-=======
+      "from": "BACKLOG_READY",
+      "to": "PLANNING_DONE"
+    },
+    {
       "ts": 1756521183.0837202,
->>>>>>> 554df843
-      "from": "PLANNING_DONE",
-      "to": "AUDIT_DONE"
-    },
-    {
-<<<<<<< HEAD
-      "ts": 1756514346.031217,
-=======
+      "from": "PLANNING_DONE",
+      "to": "AUDIT_DONE"
+    },
+    {
       "ts": 1756521183.113272,
->>>>>>> 554df843
-      "from": "AUDIT_DONE",
-      "to": "VALIDATION_DONE"
-    },
-    {
-<<<<<<< HEAD
-      "ts": 1756514346.0575464,
-=======
+      "from": "AUDIT_DONE",
+      "to": "VALIDATION_DONE"
+    },
+    {
       "ts": 1756521183.1411254,
       "from": "VALIDATION_DONE",
       "to": "SYNTHESIS_DONE"
@@ -298,7 +279,6 @@
     },
     {
       "ts": 1756521218.5036695,
->>>>>>> 554df843
       "from": "VALIDATION_DONE",
       "to": "SYNTHESIS_DONE"
     }
